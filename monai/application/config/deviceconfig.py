<<<<<<< HEAD
import os
import sys
=======

# Copyright 2020 MONAI Consortium
# Licensed under the Apache License, Version 2.0 (the "License");
# you may not use this file except in compliance with the License.
# You may obtain a copy of the License at
#     http://www.apache.org/licenses/LICENSE-2.0
# Unless required by applicable law or agreed to in writing, software
# distributed under the License is distributed on an "AS IS" BASIS,
# WITHOUT WARRANTIES OR CONDITIONS OF ANY KIND, either express or implied.
# See the License for the specific language governing permissions and
# limitations under the License.


import os, sys
>>>>>>> c49febdd
from collections import OrderedDict

import numpy as np
import torch

import monai

try:
    import ignite
    ignite_version = ignite.__version__
except ImportError:
    ignite_version = 'NOT INSTALLED'

export = monai.utils.export("monai.application.config")


@export
def get_config_values():
    output = OrderedDict()

    output["MONAI version"] = monai.__version__
    output["Python version"] = sys.version.replace("\n", " ")
    output["Numpy version"] = np.version.full_version
    output["Pytorch version"] = torch.__version__
    output["Ignite version"] = ignite_version

    return output


@export
def print_config(file=sys.stdout):
    for kv in get_config_values().items():
        print("%s: %s" % kv, file=file, flush=True)


@export
def set_visible_devices(*dev_inds):
    os.environ["CUDA_VISIBLE_DEVICES"] = ",".join(map(str, dev_inds))<|MERGE_RESOLUTION|>--- conflicted
+++ resolved
@@ -1,8 +1,3 @@
-<<<<<<< HEAD
-import os
-import sys
-=======
-
 # Copyright 2020 MONAI Consortium
 # Licensed under the Apache License, Version 2.0 (the "License");
 # you may not use this file except in compliance with the License.
@@ -14,9 +9,8 @@
 # See the License for the specific language governing permissions and
 # limitations under the License.
 
-
-import os, sys
->>>>>>> c49febdd
+import os
+import sys
 from collections import OrderedDict
 
 import numpy as np
